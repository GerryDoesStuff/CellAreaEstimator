from __future__ import annotations

<<<<<<< HEAD
from pathlib import Path
=======
import os
import logging
>>>>>>> 3cb1ed4c
from typing import Optional

import numpy as np
from PyQt6.QtCore import Qt, QThread, pyqtSlot
from PyQt6.QtGui import QPixmap
from PyQt6.QtWidgets import (
    QAction,
    QCheckBox,
    QDialog,
    QDoubleSpinBox,
    QFileDialog,
    QFormLayout,
    QGridLayout,
    QHBoxLayout,
    QLabel,
    QLineEdit,
    QMainWindow,
    QMessageBox,
    QProgressBar,
    QPushButton,
    QSpinBox,
    QVBoxLayout,
    QWidget,
)

from processing import RegSegParams
from worker import ProcessorWorker
from io_utils import imread_gray, qimage_from_gray, list_jpgs

logger = logging.getLogger(__name__)


class ParamDialog(QDialog):
    """Dialog window for editing registration/segmentation parameters."""

    def __init__(self, params: RegSegParams, parent: Optional[QWidget] = None) -> None:
        super().__init__(parent)
        self.setWindowTitle("Registration/Segmentation Parameters")
        self.params = params
        form = QFormLayout(self)
        self.sp_numSpaSam = QSpinBox(); self.sp_numSpaSam.setRange(1, 1_000_000); self.sp_numSpaSam.setValue(params.numSpaSam)
        self.sp_numHisBin = QSpinBox(); self.sp_numHisBin.setRange(1, 4096); self.sp_numHisBin.setValue(params.numHisBin)
        self.cb_allPix = QCheckBox(); self.cb_allPix.setChecked(params.allPix)
        self.dsp_groFac = QDoubleSpinBox(); self.dsp_groFac.setRange(0.0, 10.0); self.dsp_groFac.setSingleStep(0.1); self.dsp_groFac.setValue(params.groFac)
        self.dsp_epsilon = QDoubleSpinBox(); self.dsp_epsilon.setDecimals(10); self.dsp_epsilon.setRange(1e-10, 1e-1); self.dsp_epsilon.setValue(params.epsilon)
        self.dsp_iniRad = QDoubleSpinBox(); self.dsp_iniRad.setRange(0.0, 50.0); self.dsp_iniRad.setSingleStep(0.1); self.dsp_iniRad.setValue(params.iniRad)
        self.sp_maxIter = QSpinBox(); self.sp_maxIter.setRange(1, 10000); self.sp_maxIter.setValue(params.maxIter)
        form.addRow("[Reg] Num Spatial Samples", self.sp_numSpaSam)
        form.addRow("[Reg] Num Hist Bins", self.sp_numHisBin)
        form.addRow("[Reg] Use All Pixels", self.cb_allPix)
        form.addRow("[Reg] Growth Factor", self.dsp_groFac)
        form.addRow("[Reg] Epsilon", self.dsp_epsilon)
        form.addRow("[Reg] Initial Radius", self.dsp_iniRad)
        form.addRow("[Reg] Max Iterations", self.sp_maxIter)
        self.dsp_gbd = QDoubleSpinBox(); self.dsp_gbd.setRange(0.0, 50.0); self.dsp_gbd.setSingleStep(0.1); self.dsp_gbd.setValue(params.gausBlurDif)
        self.dsp_gbi = QDoubleSpinBox(); self.dsp_gbi.setRange(0.0, 50.0); self.dsp_gbi.setSingleStep(0.1); self.dsp_gbi.setValue(params.gausBlurIn)
        form.addRow("[Blur] Gaussian sigma (DM)", self.dsp_gbd)
        form.addRow("[Blur] Gaussian sigma (Input)", self.dsp_gbi)
        self.sp_thresh = QSpinBox(); self.sp_thresh.setRange(-1, 255); self.sp_thresh.setValue(params.bwThresh)
        self.sp_rect = QSpinBox(); self.sp_rect.setRange(1, 99); self.sp_rect.setSingleStep(1); self.sp_rect.setValue(params.recMaSize)
        self.sp_segIter = QSpinBox(); self.sp_segIter.setRange(0, 10000); self.sp_segIter.setValue(params.segIter)
        form.addRow("[Seg] Threshold (−1=Otsu)", self.sp_thresh)
        form.addRow("[Seg] Rect Mask Size", self.sp_rect)
        form.addRow("[Seg] Chan–Vese Iterations", self.sp_segIter)
        btn_layout = QHBoxLayout()
        ok_btn = QPushButton("OK"); ok_btn.clicked.connect(self.accept)
        cancel_btn = QPushButton("Cancel"); cancel_btn.clicked.connect(self.reject)
        btn_layout.addWidget(ok_btn)
        btn_layout.addWidget(cancel_btn)
        form.addRow(btn_layout)

    def apply(self) -> None:
        """Update the bound RegSegParams with the current UI values."""
        self.params.numSpaSam = int(self.sp_numSpaSam.value())
        self.params.numHisBin = int(self.sp_numHisBin.value())
        self.params.allPix = bool(self.cb_allPix.isChecked())
        self.params.groFac = float(self.dsp_groFac.value())
        self.params.epsilon = float(self.dsp_epsilon.value())
        self.params.iniRad = float(self.dsp_iniRad.value())
        self.params.maxIter = int(self.sp_maxIter.value())
        self.params.gausBlurDif = float(self.dsp_gbd.value())
        self.params.gausBlurIn = float(self.dsp_gbi.value())
        self.params.bwThresh = int(self.sp_thresh.value())
        self.params.recMaSize = int(self.sp_rect.value())
        self.params.segIter = int(self.sp_segIter.value())


class MainWindow(QMainWindow):
    """The main window of the cell area estimator."""

    def __init__(self) -> None:
        super().__init__()
        self.setWindowTitle("Cell Area Estimator (PyQt6)")
        self.params = RegSegParams()
        menubar = self.menuBar()
        tools_menu = menubar.addMenu("Tools")
        params_action = QAction("Registration/Segmentation Setup", self)
        tools_menu.addAction(params_action)
        params_action.triggered.connect(self.open_param_dialog)
        self.dm_label = QLabel("Difference Mask:")
        self.dm_path = QLineEdit(); self.dm_path.setReadOnly(True)
        self.btn_dm = QPushButton("Load DM"); self.btn_dm.clicked.connect(self.load_dm)
        self.bm_label = QLabel("Binary Mask:")
        self.bm_path = QLineEdit(); self.bm_path.setReadOnly(True)
        self.btn_bm = QPushButton("Load BM"); self.btn_bm.clicked.connect(self.load_bm)
        self.in_label = QLabel("Input Image Directory:")
        self.in_path = QLineEdit(); self.in_path.setReadOnly(True)
        self.btn_in = QPushButton("Select Dir"); self.btn_in.clicked.connect(self.select_input_dir)
        self.out_label = QLabel("Save Difference Images To Directory:")
        self.out_path = QLineEdit(); self.out_path.setReadOnly(True)
        self.btn_out = QPushButton("Select Dir"); self.btn_out.clicked.connect(self.select_output_dir)
        self.btn_process = QPushButton("Process (Single Type)")
        self.btn_process.clicked.connect(self.start_processing)
        self.btn_pause = QPushButton("Pause")
        self.btn_pause.setCheckable(True)
        self.btn_pause.toggled.connect(self.toggle_pause)
        self.btn_stop = QPushButton("Stop")
        self.btn_stop.clicked.connect(self.stop_processing)
        self.btn_stop.setStyleSheet("color: red; font-weight: bold;")
        self.progress_label = QLabel("Current Progress")
        self.progress_bar = QProgressBar(); self.progress_bar.setRange(0, 100)
        self.img_dm = QLabel(); self.img_dm.setMinimumSize(240, 240); self.img_dm.setAlignment(Qt.AlignmentFlag.AlignCenter)
        self.img_bm = QLabel(); self.img_bm.setMinimumSize(240, 240); self.img_bm.setAlignment(Qt.AlignmentFlag.AlignCenter)
        self.img_input = QLabel(); self.img_input.setMinimumSize(240, 240); self.img_input.setAlignment(Qt.AlignmentFlag.AlignCenter)
        self.img_top = QLabel(); self.img_top.setMinimumSize(240, 240); self.img_top.setAlignment(Qt.AlignmentFlag.AlignCenter)
        self.img_bottom = QLabel(); self.img_bottom.setMinimumSize(240, 240); self.img_bottom.setAlignment(Qt.AlignmentFlag.AlignCenter)
        meta_layout = QGridLayout()
        meta_layout.addWidget(self.dm_label, 0, 0); meta_layout.addWidget(self.dm_path, 0, 1); meta_layout.addWidget(self.btn_dm, 0, 2)
        meta_layout.addWidget(self.bm_label, 1, 0); meta_layout.addWidget(self.bm_path, 1, 1); meta_layout.addWidget(self.btn_bm, 1, 2)
        meta_layout.addWidget(self.in_label, 2, 0); meta_layout.addWidget(self.in_path, 2, 1); meta_layout.addWidget(self.btn_in, 2, 2)
        meta_layout.addWidget(self.out_label, 3, 0); meta_layout.addWidget(self.out_path, 3, 1); meta_layout.addWidget(self.btn_out, 3, 2)
        btn_layout = QHBoxLayout()
        btn_layout.addWidget(self.btn_process)
        btn_layout.addWidget(self.progress_label)
        btn_layout.addWidget(self.progress_bar)
        btn_layout.addWidget(self.btn_pause)
        btn_layout.addWidget(self.btn_stop)
        grid_layout = QGridLayout()
        grid_layout.addWidget(self.img_dm, 0, 0)
        grid_layout.addWidget(self.img_bm, 0, 1)
        grid_layout.addWidget(self.img_input, 1, 0)
        grid_layout.addWidget(self.img_top, 1, 1)
        grid_layout.addWidget(self.img_bottom, 1, 2)
        central = QWidget()
        vbox = QVBoxLayout(central)
        vbox.addLayout(meta_layout)
        vbox.addLayout(btn_layout)
        vbox.addLayout(grid_layout)
        self.setCentralWidget(central)
        self.worker_thread: Optional[QThread] = None
        self.worker: Optional[ProcessorWorker] = None

    def open_param_dialog(self) -> None:
        dlg = ParamDialog(self.params, self)
        if dlg.exec() == QDialog.DialogCode.Accepted:
            dlg.apply()

    def load_dm(self) -> None:
        path, _ = QFileDialog.getOpenFileName(self, "Select Difference Mask", "", "Images (*.jpg *.jpeg *.png *.tif *.tiff)")
        if path:
            self.dm_path.setText(path)
            try:
                im = imread_gray(Path(path))
                self.set_label_image(self.img_dm, im)
                logger.info("Loaded difference mask from %s", path)
            except Exception as exc:
                logger.error("Failed to load difference mask", exc_info=exc)
                QMessageBox.critical(self, "Error", str(exc))

    def load_bm(self) -> None:
        path, _ = QFileDialog.getOpenFileName(self, "Select Binary Mask", "", "Images (*.jpg *.jpeg *.png *.tif *.tiff)")
        if path:
            self.bm_path.setText(path)
            try:
                im = imread_gray(Path(path))
                self.set_label_image(self.img_bm, im)
                logger.info("Loaded binary mask from %s", path)
            except Exception as exc:
                logger.error("Failed to load binary mask", exc_info=exc)
                QMessageBox.critical(self, "Error", str(exc))

    def select_input_dir(self) -> None:
        directory = QFileDialog.getExistingDirectory(self, "Select Input Directory")
        if directory:
            self.in_path.setText(directory)

    def select_output_dir(self) -> None:
        directory = QFileDialog.getExistingDirectory(self, "Select Output Directory")
        if directory:
            self.out_path.setText(directory)

    def start_processing(self) -> None:
        in_dir = Path(self.in_path.text().strip())
        out_dir = Path(self.out_path.text().strip())
        dm = Path(self.dm_path.text().strip())
        bm = Path(self.bm_path.text().strip())
        if not (in_dir.is_dir() and out_dir.is_dir() and dm.is_file() and bm.is_file()):
            QMessageBox.warning(self, "Missing Input", "Please provide valid DM, BM, input directory and output directory.")
            logger.warning("Missing input paths: dm=%s bm=%s in=%s out=%s", dm, bm, in_dir, out_dir)
            return
        self.progress_bar.setValue(0)
        logger.info("Starting processing for %d images", len(list_jpgs(in_dir)))
        self.worker_thread = QThread()
        self.worker = ProcessorWorker(in_dir, out_dir, dm, bm, self.params)
        self.worker.moveToThread(self.worker_thread)
        self.worker_thread.started.connect(self.worker.run)
        self.worker.finished.connect(self.worker_thread.quit)
        self.worker.finished.connect(self.worker.deleteLater)
        self.worker_thread.finished.connect(self.worker_thread.deleteLater)
        self.worker.progress.connect(self.progress_bar.setValue)
        self.worker.status.connect(self.statusBar().showMessage)
        self.worker.imagePreviews.connect(self.update_image_previews)
        self.worker.diffPreviews.connect(self.update_diff_previews)
        self.worker.error.connect(lambda msg: QMessageBox.critical(self, "Error", msg))
        self.worker_thread.start()

    def toggle_pause(self, checked: bool) -> None:
        if self.worker:
            self.worker.toggle_pause(checked)
        self.btn_pause.setText("Resume" if checked else "Pause")

    def stop_processing(self) -> None:
        if self.worker:
            self.worker.stop()

    @pyqtSlot(np.ndarray, np.ndarray, np.ndarray)
    def update_image_previews(self, dm: np.ndarray, bm: np.ndarray, cur: np.ndarray) -> None:
        self.set_label_image(self.img_dm, dm)
        self.set_label_image(self.img_bm, bm)
        self.set_label_image(self.img_input, cur)

    @pyqtSlot(np.ndarray, np.ndarray)
    def update_diff_previews(self, top: np.ndarray, bottom: np.ndarray) -> None:
        self.set_label_image(self.img_top, top)
        self.set_label_image(self.img_bottom, bottom)

    def set_label_image(self, label: QLabel, img: np.ndarray) -> None:
        qimg = qimage_from_gray(img)
        pix = QPixmap.fromImage(qimg)
        label.setPixmap(
            pix.scaled(
                label.size(),
                Qt.AspectRatioMode.KeepAspectRatio,
                Qt.TransformationMode.SmoothTransformation,
            )
        )<|MERGE_RESOLUTION|>--- conflicted
+++ resolved
@@ -1,12 +1,10 @@
 from __future__ import annotations
 
-<<<<<<< HEAD
 from pathlib import Path
-=======
+from typing import Optional
+
 import os
 import logging
->>>>>>> 3cb1ed4c
-from typing import Optional
 
 import numpy as np
 from PyQt6.QtCore import Qt, QThread, pyqtSlot
