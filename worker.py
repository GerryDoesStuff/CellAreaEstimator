from __future__ import annotations

<<<<<<< HEAD
from pathlib import Path
import time
from typing import Optional
=======
import os
import logging
>>>>>>> 3cb1ed4c

import cv2
import numpy as np
from PyQt6.QtCore import (
    QObject,
    pyqtSignal,
    pyqtSlot,
    QMutex,
    QWaitCondition,
)

from io_utils import (
    imread_gray,
    ensure_dir,
    list_jpgs,
    to_uint8,
)
from processing import (
    RegSegParams,
    register_ecc,
    segment_image,
    connected_component_areas,
    clahe_equalize,
    complement,
)
from openpyxl import Workbook, load_workbook

logger = logging.getLogger(__name__)


class ProcessorWorker(QObject):
    """Worker object that processes images in a separate thread."""

    progress = pyqtSignal(int)
    status = pyqtSignal(str)
    imagePreviews = pyqtSignal(np.ndarray, np.ndarray, np.ndarray)
    diffPreviews = pyqtSignal(np.ndarray, np.ndarray)
    finished = pyqtSignal()
    error = pyqtSignal(str)

    def __init__(self, in_dir: Path, out_dir: Path, dm_path: Path, bm_path: Path, params: RegSegParams):
        super().__init__()
        self.in_dir = in_dir
        self.out_dir = out_dir
        self.dm_path = dm_path
        self.bm_path = bm_path
        self.params = params
        self._stop = False
        self._pause = False
        self._mutex = QMutex()
        self._wait_condition = QWaitCondition()

    def stop(self) -> None:
        """Request the worker thread to stop processing."""
        self._mutex.lock()
        try:
            self._stop = True
            self._wait_condition.wakeAll()
        finally:
            self._mutex.unlock()

    def toggle_pause(self, value: bool) -> None:
        """Pause or resume processing."""
        self._mutex.lock()
        try:
            self._pause = value
            if not self._pause:
                self._wait_condition.wakeAll()
        finally:
            self._mutex.unlock()

    def _check_pause_stop(self) -> None:
        """Wait while paused and raise if a stop was requested."""
        self._mutex.lock()
        try:
            while self._pause and not self._stop:
                self._wait_condition.wait(self._mutex)
            if self._stop:
                raise RuntimeError("Processing stopped by user.")
        finally:
            self._mutex.unlock()

    @pyqtSlot()
    def run(self) -> None:
        """Entry point for the worker thread."""
        top_wb = bot_wb = None
        try:
            dm = imread_gray(self.dm_path)
            bm = imread_gray(self.bm_path)
            self.imagePreviews.emit(dm, bm, dm)
            top_dir = self.out_dir / "top"
            topbw_dir = self.out_dir / "topBW"
            bot_dir = self.out_dir / "bottom"
            botbw_dir = self.out_dir / "bottomBW"
            for d in (top_dir, topbw_dir, bot_dir, botbw_dir):
                ensure_dir(d)
            binDif_top = cv2.subtract(dm, bm)
            binDif_bot = cv2.subtract(dm, complement(bm))
            files = list_jpgs(self.in_dir)
            if not files:
                msg = "No .jpg files found in the input directory."
                logger.warning(msg)
                self.error.emit(msg)
                return
            total = len(files)
<<<<<<< HEAD
            top_xlsx = self.out_dir / "top.xlsx"
            bot_xlsx = self.out_dir / "bottom.xlsx"
            for idx, path in enumerate(files, start=1):
=======
            top_xlsx = os.path.join(self.out_dir, "top.xlsx")
            bot_xlsx = os.path.join(self.out_dir, "bottom.xlsx")
            if os.path.exists(top_xlsx):
                top_wb = load_workbook(top_xlsx)
                top_ws = top_wb.active
            else:
                top_wb = Workbook()
                top_ws = top_wb.active
            if os.path.exists(bot_xlsx):
                bot_wb = load_workbook(bot_xlsx)
                bot_ws = bot_wb.active
            else:
                bot_wb = Workbook()
                bot_ws = bot_wb.active
            logger.info("Processing %d files", len(files))
            for idx, fname in enumerate(files, start=1):
>>>>>>> 3cb1ed4c
                self._check_pause_stop()
                self.status.emit(f"Processing {idx}/{total}: {path.name}")
                cur = imread_gray(path)
                self.imagePreviews.emit(dm, bm, cur)
                reg = register_ecc(cur, dm, self.params)
                binReg_top = cv2.subtract(reg, bm)
                topDiff = cv2.subtract(clahe_equalize(binDif_top), clahe_equalize(binReg_top))
                self.diffPreviews.emit(topDiff, topDiff)
                cv2.imwrite(str(top_dir / path.name), to_uint8(topDiff))
                topBW = segment_image(topDiff, self.params)
                cv2.imwrite(str(topbw_dir / path.name), to_uint8(topBW))
                areas_top = connected_component_areas(topBW)
                areas_top.sort(reverse=True)
                for row, area in enumerate(areas_top, start=1):
                    top_ws.cell(row=row, column=idx, value=int(area))
                binReg_bot = cv2.subtract(reg, complement(bm))
                botDiff = cv2.subtract(clahe_equalize(binDif_bot), clahe_equalize(binReg_bot))
                self.diffPreviews.emit(topDiff, botDiff)
                cv2.imwrite(str(bot_dir / path.name), to_uint8(botDiff))
                botBW = segment_image(botDiff, self.params)
                cv2.imwrite(str(botbw_dir / path.name), to_uint8(botBW))
                areas_bot = connected_component_areas(botBW)
                areas_bot.sort(reverse=True)
                for row, area in enumerate(areas_bot, start=1):
                    bot_ws.cell(row=row, column=idx, value=int(area))
                progress_pct = int(idx / total * 100)
                self.progress.emit(progress_pct)
            self.status.emit("Done.")
            self.progress.emit(100)
        except Exception as exc:
            logger.exception("Processing failed")
            self.error.emit(str(exc))
        finally:
            if top_wb is not None:
                top_wb.save(top_xlsx)
            if bot_wb is not None:
                bot_wb.save(bot_xlsx)
            self.finished.emit()<|MERGE_RESOLUTION|>--- conflicted
+++ resolved
@@ -1,13 +1,10 @@
 from __future__ import annotations
 
-<<<<<<< HEAD
 from pathlib import Path
 import time
 from typing import Optional
-=======
 import os
 import logging
->>>>>>> 3cb1ed4c
 
 import cv2
 import numpy as np
@@ -113,11 +110,6 @@
                 self.error.emit(msg)
                 return
             total = len(files)
-<<<<<<< HEAD
-            top_xlsx = self.out_dir / "top.xlsx"
-            bot_xlsx = self.out_dir / "bottom.xlsx"
-            for idx, path in enumerate(files, start=1):
-=======
             top_xlsx = os.path.join(self.out_dir, "top.xlsx")
             bot_xlsx = os.path.join(self.out_dir, "bottom.xlsx")
             if os.path.exists(top_xlsx):
@@ -134,7 +126,6 @@
                 bot_ws = bot_wb.active
             logger.info("Processing %d files", len(files))
             for idx, fname in enumerate(files, start=1):
->>>>>>> 3cb1ed4c
                 self._check_pause_stop()
                 self.status.emit(f"Processing {idx}/{total}: {path.name}")
                 cur = imread_gray(path)
